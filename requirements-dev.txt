--- conflicted
+++ resolved
@@ -19,19 +19,11 @@
 safety==3.5.1  # For dependency vulnerability scanning
 
 # Pre-commit
-<<<<<<< HEAD
-pre-commit==3.6.2
+pre-commit==4.2.0
 pytest-asyncio==0.24.0
 
 # File monitoring
 watchdog==6.0.0  # For real-time code validation
 
 # Documentation validation
-jsonschema==4.24.0  # For JSON schema validation
-=======
-pre-commit==4.2.0
-pytest-asyncio==0.24.0
-
-# File monitoring
-watchdog==6.0.0  # For real-time code validation
->>>>>>> 74f960f0
+jsonschema==4.24.0  # For JSON schema validation